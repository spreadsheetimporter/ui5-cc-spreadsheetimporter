--- conflicted
+++ resolved
@@ -1,12 +1,7 @@
 {
   "name": "ui5-cc-excelupload-button",
-<<<<<<< HEAD
   "version": "0.2.1",
-  "description": "",
-=======
-  "version": "0.2.0",
   "description": "A UI5 Button to integrate a Excel Upload for Fiori Element Apps.",
->>>>>>> dc1b2d71
   "main": "ExcelUpload.js",
   "scripts": {
     "test": "jest",
